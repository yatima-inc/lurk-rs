--- conflicted
+++ resolved
@@ -255,11 +255,7 @@
             }
             Some(Tag::Char) => {
                 if let Some(x) = self.value().to_char() {
-<<<<<<< HEAD
-                    write!(f, "(char, \'{}\')", x)
-=======
                     write!(f, "(char, '{}')", x)
->>>>>>> 248b324f
                 } else {
                     write!(f, "(char, {:?})", *self.value())
                 }
@@ -733,10 +729,10 @@
     Num,
     Thunk,
     Str,
-    StrCons,
-    StrNil,
     Char,
     Comm,
+    StrCons,
+    StrNil
 }
 
 impl From<Tag> for u64 {
