--- conflicted
+++ resolved
@@ -61,6 +61,7 @@
             ScalarExpression::Sym(_str) => [*_str].into(),
             ScalarExpression::Fun(arg, body, closed_env) => [*arg, *body, *closed_env].into(),
             ScalarExpression::Num(_) => vec![],
+            ScalarExpression::Str(_str) => [*_str].into(),
             ScalarExpression::StrNil => vec![],
             ScalarExpression::StrCons(_, tail) => [*tail].into(),
             ScalarExpression::Thunk(_) => vec![],
@@ -92,7 +93,14 @@
             Tag::Sym => {
                 let scalar_ptr = store.get_hash_sym(*ptr)?;
                 Some(ScalarExpression::Sym(ScalarPtr::from_parts(
-                    Tag::Str.as_field(),
+                    Tag::StrCons.as_field(),
+                    *scalar_ptr.value(),
+                )))
+            }
+            Tag::Str => {
+                let scalar_ptr = store.get_hash_sym(*ptr)?;
+                Some(ScalarExpression::Str(ScalarPtr::from_parts(
+                    Tag::StrCons.as_field(),
                     *scalar_ptr.value(),
                 )))
             }
@@ -109,8 +117,8 @@
                 Num::U64(x) => ScalarExpression::Num((*x).into()),
                 Num::Scalar(x) => ScalarExpression::Num(*x),
             }),
-
-            Tag::Str => {
+            Tag::StrNil => Some(ScalarExpression::StrNil),
+            Tag::StrCons => {
                 let string = store.fetch_str(ptr)?;
                 if string.is_empty() {
                     Some(ScalarExpression::StrNil)
@@ -131,37 +139,6 @@
         }
     }
 
-<<<<<<< HEAD
-    /// All the `ScalarPtr`s directly reachable from `scalar_expression`, if any.
-    fn child_scalar_ptrs(scalar_expression: &ScalarExpression<F>) -> Option<Vec<ScalarPtr<F>>> {
-        match scalar_expression {
-            ScalarExpression::Cons(car, cdr) => Some([*car, *cdr].into()),
-            ScalarExpression::Comm(_, payload) => Some([*payload].into()),
-            ScalarExpression::Sym(_str) => Some([*_str].into()),
-            ScalarExpression::Fun(arg, body, closed_env) => Some([*arg, *body, *closed_env].into()),
-            ScalarExpression::Num(_) => None,
-            ScalarExpression::Str(_str) => Some([*_str].into()),
-            ScalarExpression::StrCons(head, tail) => Some([*head, *tail].into()),
-            ScalarExpression::StrNil => None,
-            ScalarExpression::Thunk(_) => None,
-            ScalarExpression::Char(_) => None,
-        }
-    }
-
-    /// Unqueue all the pending `ScalarPtr`s and add them, queueing all of their children, then repeat until the queue
-    /// is pending queue is empty.
-    fn add_pending_scalar_ptrs(&mut self, pending: &mut Vec<ScalarPtr<F>>, store: &Store<F>) {
-        while let Some(scalar_ptr) = pending.pop() {
-            self.add_scalar_ptr(pending, store, scalar_ptr);
-        }
-    }
-
-    /// Method which finalizes the `ScalarStore`, ensuring that all reachable `ScalarPtr`s have been added.
-    pub fn finalize(&mut self, pending: &mut Vec<ScalarPtr<F>>, store: &Store<F>) {
-        self.add_pending_scalar_ptrs(pending, store);
-    }
-=======
->>>>>>> 248b324f
     pub fn get_expr(&self, ptr: &ScalarPtr<F>) -> Option<&ScalarExpression<F>> {
         self.scalar_map.get(ptr)
     }
@@ -268,79 +245,6 @@
 }
 
 impl<'a, F: LurkField> ScalarExpression<F> {
-<<<<<<< HEAD
-    fn from_ptr(store: &Store<F>, ptr: &Ptr<F>) -> Option<Self> {
-        match ptr.tag() {
-            Tag::Nil => {
-                let hash = store.hash_string("NIL");
-                Some(ScalarExpression::Sym(ScalarPtr::from_parts(
-                    Tag::Str.as_field(),
-                    hash,
-                )))
-            }
-            Tag::Cons => store.fetch_cons(ptr).and_then(|(car, cdr)| {
-                store.get_expr_hash(car).and_then(|car| {
-                    store
-                        .get_expr_hash(cdr)
-                        .map(|cdr| ScalarExpression::Cons(car, cdr))
-                })
-            }),
-            Tag::Comm => store.fetch_comm(ptr).and_then(|(secret, payload)| {
-                store
-                    .get_expr_hash(payload)
-                    .map(|payload| ScalarExpression::Comm(secret.0, payload))
-            }),
-            Tag::Sym => {
-                let scalar_ptr = store.get_hash_sym(*ptr)?;
-                Some(ScalarExpression::Sym(ScalarPtr::from_parts(
-                    Tag::Str.as_field(),
-                    *scalar_ptr.value(),
-                )))
-            }
-            Tag::Fun => store.fetch_fun(ptr).and_then(|(arg, body, closed_env)| {
-                store.get_expr_hash(arg).and_then(|arg| {
-                    store.get_expr_hash(body).and_then(|body| {
-                        store
-                            .get_expr_hash(closed_env)
-                            .map(|closed_env| ScalarExpression::Fun(arg, body, closed_env))
-                    })
-                })
-            }),
-            Tag::Num => store.fetch_num(ptr).map(|num| match num {
-                Num::U64(x) => ScalarExpression::Num((*x).into()),
-                Num::Scalar(x) => ScalarExpression::Num(*x),
-            }),
-            Tag::Str => {
-                let string = store.fetch_str(ptr)?;
-                if string.is_empty() {
-                    Some(ScalarExpression::StrNil)
-                } else {
-                    let head: char = string.chars().nth(0)?;
-                    let tail = &string[1..];
-                    let tail_hash = store.hash_string(tail);
-                    Some(ScalarExpression::StrCons(
-                        ScalarPtr::from_parts(Tag::Char.as_field(), (head as u64).into()),
-                        ScalarPtr::from_parts(Tag::Str.as_field(), tail_hash),
-                    ))
-                }
-            }
-            Tag::StrCons => store.fetch_cons(ptr).and_then(|(car, cdr)| {
-                store.get_expr_hash(car).and_then(|car| {
-                    store
-                        .get_expr_hash(cdr)
-                        .map(|cdr| ScalarExpression::StrCons(car, cdr))
-                })
-            }),
-            Tag::StrNil => Some(ScalarExpression::StrNil),
-            Tag::Char => store
-                .fetch_char(ptr)
-                .map(|x| ScalarExpression::Char((x as u64).into())),
-            Tag::Thunk => unimplemented!(),
-        }
-    }
-
-=======
->>>>>>> 248b324f
     pub fn ser_f(self) -> Vec<F> {
         match self {
             // TODO: replace F::zero() with the actual hash of Str("nil")
@@ -1159,22 +1063,6 @@
             }
         };
 
-<<<<<<< HEAD
-        // test("symbol", 8);
-        // test("|symbol|", 8);
-        // test("(1 . 2)", 3);
-        // test("\"foo\"", 4);
-        // test("+", 3);
-        // test("t", 3);
-        // test("(+ 1 2 3)", 14);
-        // test("(+ 1 2 (* 3 4))", 20);
-        // // String are handled.
-        // test("(+ 1 2 (* 3 4) \"asdf\" )", 25);
-        // // Duplicate strings or symbols appear only once.
-        // test("(+ 1 2 2 (* 3 4) \"asdf\" \"asdf\")", 27);
-
-        test("symbol", 8);
-=======
         test("(1 . 2)", 3);
         test("symbol", 8);
         test("|symbol|", 8);
@@ -1187,7 +1075,6 @@
         test("(+ 1 2 (* 3 4) \"asdf\" )", 25);
         // Duplicate strings or symbols appear only once.
         test("(+ 1 2 2 (* 3 4) \"asdf\" \"asdf\")", 27);
->>>>>>> 248b324f
         assert!(false)
     }
 
